--- conflicted
+++ resolved
@@ -12,18 +12,10 @@
     POLICY_STATE = "policy_state"
     CHOOSE_ACTION = "choose_action"
     ACTION = "action"
-<<<<<<< HEAD
-    LEARN = "LEARN"
-    LOSS_INFO = "loss_info"
-    GET_LOSS_INFO = "get_loss_info"
-    UPDATE_POLICY_STATE = "update_policy_state"
-    UPDATE_POLICY_STATE_DONE = "update_policy_state_done"
-=======
     LEARN = "learn"
     LEARN_DONE = "learn_finished"
     COMPUTE_GRAD = "compute_grad"
     COMPUTE_GRAD_DONE = "compute_grad_done"
->>>>>>> 5f6c47c5
     ABORT_ROLLOUT = "abort_rollout"
     EVAL_DONE = "eval_done"
     COLLECT_DONE = "collect_done"
