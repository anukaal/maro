--- conflicted
+++ resolved
@@ -29,7 +29,7 @@
         create_policy_func_dict (dict): A dictionary mapping policy names to functions that create them. The policy
             creation function should have exactly one parameter which is the policy name and return an ``AbsPolicy``
             instance.
-        initial_policy_states (dict): States with which to initialize the policies. 
+        initial_policy_states (dict): States with which to initialize the policies.
         num_epochs (Dict[str, int]): Number of learning epochs for each policy. This determine the number of
             times ``policy.learn()`` is called in each call to ``update``. Defaults to None, in which case the
             number of learning epochs will be set to 1 for each policy.
@@ -119,13 +119,12 @@
                 MsgKey.POLICY_STATE:
                     {name: policy_dict[name].algorithm.get_state() for name in msg.body[MsgKey.EXPERIENCES]}
             }
-<<<<<<< HEAD
             logger.info(f"total policy update time: {time.time() - t0}")
             proxy.reply(msg, tag=MsgTag.TRAIN_DONE, body=msg_body)
         elif msg.tag == MsgTag.GET_UPDATE_INFO:
             t0 = time.time()
             msg_body = {
-                MsgKey.UPDATE_INFO: 
+                MsgKey.UPDATE_INFO:
                     {policy_dict[name].get_update_info(exp) for name, exp in msg.body[MsgKey.EXPERIENCES].items()},
             }
             logger.info(f"total time to get update info: {time.time() - t0}")
@@ -134,44 +133,4 @@
             for name, state in msg.body[MsgKey.POLICY_STATE].items():
                 policy_dict[name] = create_policy_func_dict[name]()
                 policy_dict[name].set_state(state)
-                logger.info(f"{proxy.name} updated policy {name}")
-=======
-            logger.debug(f"total policy update time: {time.time() - t0}")
-            proxy.reply(msg, body=msg_body)
-        elif msg.tag == MsgTag.SCATTER_EXP:
-            t0 = time.time()
-            msg_body = {
-                MsgKey.TRACKER: {}
-            }
-
-            for name, exp in msg.body[MsgKey.EXPERIENCES].items():
-                policy_dict[name].store(exp)
-                msg_body[MsgKey.TRACKER][name] = policy_dict[name].tracker
-
-            logger.debug(f"total scatter experience time: {time.time() - t0}")
-            proxy.reply(msg, body=msg_body)
-        elif msg.tag == MsgTag.GET_GRAD:
-            t0 = time.time()
-            # message: loss of each trainer node
-            msg_body = {
-                MsgKey.GRAD: {},
-                MsgKey.TRACKER: {}
-            }
-
-            for name, _ in msg.body[MsgKey.EXPERIENCES].items():
-                # TODO: add for-loop of train_epochs
-                # for _ in range(policy_dict[name].config.train_epochs):
-                loss = policy_dict[name].get_loss()
-
-                # Collect gradient
-                loss.backward()
-                msg_body[MsgKey.GRAD][name] = policy_dict[name].get_grad()
-                msg_body[MsgKey.TRACKER][name] = policy_dict[name].tracker
-
-            logger.debug(f"single step of get_loss time: {time.time() - t0}")
-            proxy.reply(msg, body=msg_body)
-        elif msg.tag == MsgTag.UPDATE_POLICY_STATE:
-            for name, state in msg.body[MsgKey.POLICY_STATE].items():
-                policy_dict[name].set_state(state)
-            proxy.reply(msg, tag=MsgTag.UPDATE_POLICY_STATE_DONE)
->>>>>>> 295f551b
+                logger.info(f"{proxy.name} updated policy {name}")