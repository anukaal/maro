--- conflicted
+++ resolved
@@ -69,8 +69,9 @@
             for details. Defaults to the empty dictionary.
         log_dir (str): Directory to store logs in. Defaults to the current working directory.
     """
+    trainer_id = f"TRAINER.{trainer_idx}"
     policy_dict = {}
-    endpoint = SyncWorkerEndpoint(group, f"TRAINER.{trainer_idx}", **endpoint_kwargs) 
+    endpoint = SyncWorkerEndpoint(group, trainer_id, **endpoint_kwargs) 
     logger = Logger(endpoint.name, dump_folder=log_dir)
 
     while True:
@@ -84,28 +85,14 @@
             for name, state in msg["body"].items():
                 policy_dict[name] = create_policy_func_dict[name]()
                 policy_dict[name].set_state(state)
-<<<<<<< HEAD
+                logger.info(f"{trainer_id} initialized policy {name}")
             endpoint.send({"type": MsgTag.INIT_POLICY_STATE_DONE})
-        elif msg["type"] == MsgTag.TRAIN:
-=======
-                logger.info(f"{proxy.name} initialized policy {name}")
-            proxy.reply(msg, tag=MsgTag.INIT_POLICY_STATE_DONE)
-        elif msg.tag == MsgTag.LEARN:
->>>>>>> 9b04ad5c
+        elif msg["type"] == MsgTag.LEARN:
             t0 = time.time()
-            for name, exp in msg.body[MsgKey.EXPERIENCES].items():
+            for name, exp in msg["body"].items():
                 policy_dict[name].store(exp)
                 policy_dict[name].learn()
 
-            msg_body = {
-<<<<<<< HEAD
-                MsgKey.POLICY_STATE: {
-                    name: policy_dict[name].get_state() for name, exp in msg["body"].items()
-                    if policy_dict[name].on_experiences(exp)
-                }
-=======
-                MsgKey.POLICY_STATE: {name: policy_dict[name].get_state() for name in msg.body[MsgKey.EXPERIENCES]}
->>>>>>> 9b04ad5c
-            }
+            policy_states = {name: policy_dict[name].get_state() for name in msg["body"]}
             logger.debug(f"total policy update time: {time.time() - t0}")
-            endpoint.send({"type": MsgTag.POLICY_STATE, "body": msg_body})+            endpoint.send({"type": MsgTag.POLICY_STATE, "body": policy_states})