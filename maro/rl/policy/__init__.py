--- conflicted
+++ resolved
@@ -2,16 +2,9 @@
 # Licensed under the MIT license.
 
 from .ac import ACActionInfo, ACBatch, ACLossInfo, ActorCritic, DiscreteACNet
-<<<<<<< HEAD
 from .allocation_strategy import TrainerAllocator
 from .ddpg import DDPG, DDPGBatch, DDPGLossInfo, ContinuousACNet
 from .dqn import DQN, DQNBatch, DQNLossInfo, DiscreteQNet, PrioritizedSampler
-from .pg import PGActionInfo, PGBatch, PGLossInfo, DiscretePolicyNet, PolicyGradient
-from .policy import AbsPolicy, Batch, LossInfo, NullPolicy, RLPolicy
-=======
-from .ddpg import DDPG, ContinuousACNet, DDPGBatch, DDPGLossInfo
-from .dqn import DQN, DiscreteQNet, DQNBatch, DQNLossInfo, PrioritizedSampler
->>>>>>> 026bcd3b
 from .index import get_model_cls, get_policy_cls
 from .pg import DiscretePolicyNet, PGActionInfo, PGBatch, PGLossInfo, PolicyGradient
 from .policy import AbsPolicy, Batch, LossInfo, NullPolicy, RLPolicy
