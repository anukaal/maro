# Copyright (c) Microsoft Corporation.
# Licensed under the MIT license.

from collections import defaultdict
from typing import List, Tuple

import numpy as np
import torch

<<<<<<< HEAD
from maro.communication import SessionMessage
from maro.rl.types import DiscretePolicyNet, Trajectory
from maro.rl.utils import MsgKey, MsgTag, discount_cumsum
=======
from maro.rl.modeling import DiscretePolicyNet
from maro.rl.utils import average_grads, discount_cumsum
>>>>>>> f136e3cc

from .policy import RLPolicy


class PolicyGradient(RLPolicy):
    class Buffer:
        """Store a sequence of transitions, i.e., a trajectory.

        Args:
            state_dim (int): State vector dimension.
            size (int): Buffer capacity, i.e., the maximum number of stored transitions.
        """
        def __init__(self, state_dim, size: int = 10000):
            self.states = np.zeros((size, state_dim), dtype=np.float32)
            self.values = np.zeros(size, dtype=np.float32)
            self.rewards = np.zeros(size, dtype=np.float32)
            self.terminals = np.zeros(size, dtype=np.bool)
            self.size = size

        def put(self, state: np.ndarray, action: dict, reward: float, terminal: bool = False):
            self.states[self._ptr] = state
            self.values[self._ptr] = action["value"]
            self.rewards[self._ptr] = reward
            self.terminals[self._ptr] = terminal
            # increment pointer
            self._ptr += 1
            if self._ptr == self.size:
                self._ptr = 0

        def get(self):
            terminal = self.terminals[self._ptr - 1]
            traj_slice = slice(self._last_ptr, self._ptr - (not terminal))
            self._last_ptr = self._ptr - (not terminal)
            return {
                "states": self.states[traj_slice],
                "rewards": self.rewards[traj_slice],
                "last_value": self.values[-1]
            }

    """The vanilla Policy Gradient (VPG) algorithm, a.k.a., REINFORCE.

    Reference: https://github.com/openai/spinningup/tree/master/spinup/algos/pytorch.

    Args:
        name (str): Unique identifier for the policy.
        policy_net (DiscretePolicyNet): Multi-task model that computes action distributions and state values.
            It may or may not have a shared bottom stack.
        reward_discount (float): Reward decay as defined in standard RL terminology.
        grad_iters (int): Number of gradient steps for each batch or set of batches. Defaults to 1.
        max_trajectory_len (int): Maximum trajectory length that can be held by the buffer (for each agent that uses
            this policy). Defaults to 10000.
        get_loss_on_rollout (bool): If True, ``get_rollout_info`` will return the loss information (including gradients)
            for the trajectories stored in the buffers. The loss information, along with that from other roll-out
            instances, can be passed directly to ``update``. Otherwise, it will simply process the trajectories into a
            single data batch that can be passed directly to ``learn``. Defaults to False.
        device (str): Identifier for the torch device. The ``policy net`` will be moved to the specified device. If it
            is None, the device will be set to "cpu" if cuda is unavailable and "cuda" otherwise. Defaults to None.
    """
    def __init__(
        self,
        name: str,
        policy_net: DiscretePolicyNet,
        reward_discount: float,
        grad_iters: int = 1,
        max_trajectory_len: int = 10000,
        get_loss_on_rollout: bool = False,
        device: str = None
    ):
        if not isinstance(policy_net, DiscretePolicyNet):
            raise TypeError("model must be an instance of 'DiscretePolicyNet'")
        super().__init__(name)
        if device is None:
            self.device = torch.device('cuda' if torch.cuda.is_available() else 'cpu')
        else:
            self.device = torch.device(device)
        self.policy_net = policy_net.to(self.device)
        self.reward_discount = reward_discount
        self.grad_iters = grad_iters
        self.max_trajectory_len = max_trajectory_len
        self.get_loss_on_rollout = get_loss_on_rollout

        self._buffer = defaultdict(lambda: self.Buffer(self.policy_net.input_dim, size=self.max_trajectory_len))

    def choose_action(self, states: np.ndarray) -> Tuple[np.ndarray, np.ndarray]:
        """Return actions and log probabilities for given states."""
        self.policy_net.eval()
        with torch.no_grad():
            actions, logps = self.policy_net.get_action(states, greedy=self.greedy)
        actions, logps = actions.cpu().numpy(), logps.cpu().numpy()
        return [{"action": action, "logp": logp} for action, logp in zip(actions, logps)]

    def record(
        self,
        key: str,
        state: np.ndarray,
        action: dict,
        reward: float,
        next_state: np.ndarray,
        terminal: bool
    ):
        self._buffer[key].put(state, action, reward, terminal)

    def get_rollout_info(self):
        if self.get_loss_on_rollout:
            return self.get_batch_loss(self._get_batch(), explicit_grad=True)
        else:
            return self._get_batch()

    def _get_batch(self):
        batch = defaultdict(list)
        for buf in self._buffer:
            trajectory = buf.get()
            rewards = np.append(trajectory["rewards"], trajectory["last_val"])
            batch["states"].append(trajectory["states"])
            # Returns rewards-to-go, to be targets for the value function
            batch["returns"].append(discount_cumsum(rewards, self.reward_discount)[:-1])

        return {key: np.concatenate(vals) for key, vals in batch.items}

    def get_batch_loss(self, batch: dict, explicit_grad: bool = False):
        """
        This should be called at the end of a simulation episode and the experiences obtained from
        the experience store's ``get`` method should be a sequential set, i.e., in the order in
        which they are generated during the simulation. Otherwise, the return values may be meaningless.
        """
        self.policy_net.train()
        returns = torch.from_numpy(np.asarray(batch.returns)).to(self.device)

        _, logp = self.policy_net(batch["states"])
        loss = -(logp * returns).mean()
        loss_info = {"loss": loss.detach().cpu().numpy() if explicit_grad else loss}
        if explicit_grad:
            loss_info["grad"] = self.policy_net.get_gradients(loss)
        return loss_info

    def update(self, loss_info_list: List[dict]):
        """Apply gradients to the underlying parameterized model."""
        self.policy_net.apply_gradients(average_grads([loss_info["grad"] for loss_info in loss_info_list]))

    def learn(self, batch: dict):
        for _ in range(self.grad_iters):
            self.policy_net.step(self.get_batch_loss(batch)["grad"])

    def improve(self):
        self.learn(self._get_batch())

    def distributed_learn(self, rollout_info, worker_id_list):
        assert self.remote, "distributed_learn is invalid when self.remote is False!"

        batches = [self._preprocess(traj) for traj in rollout_info]
        for _ in range(self.grad_iters):
            msg_dict = defaultdict(lambda: defaultdict(dict))
            for i, worker_id in enumerate(worker_id_list):
                msg_dict[worker_id][MsgKey.GRAD_TASK][self._name] = batches[i::len(worker_id)]
                msg_dict[worker_id][MsgKey.POLICY_STATE][self._name] = self.get_state()
                # data-parallel
                self._proxy.isend(SessionMessage(
                    MsgTag.COMPUTE_GRAD, self._proxy.name, worker_id, body=msg_dict[worker_id]))
            dones = 0
            loss_infos = {self._name: []}
            for msg in self._proxy.receive():
                if msg.tag == MsgTag.COMPUTE_GRAD_DONE:
                    for policy_name, loss_info in msg.body[MsgKey.LOSS_INFO].items():
                        if isinstance(loss_info, list):
                            loss_infos[policy_name] += loss_info
                        elif isinstance(loss_info, PGLossInfo):
                            loss_infos[policy_name].append(loss_info)
                        else:
                            raise TypeError(f"Wrong type of loss_info: {type(loss_info)}")
                    dones += 1
                    if dones == len(msg_dict):
                        break
            # build dummy computation graph before apply gradients.
            _ = self.get_batch_loss(batches[0], explicit_grad=True)
            self.update_with_multi_loss_info(loss_infos[self._name])

    def set_state(self, policy_state):
        self.policy_net.load_state_dict(policy_state)

    def get_state(self):
        return self.policy_net.state_dict()<|MERGE_RESOLUTION|>--- conflicted
+++ resolved
@@ -7,14 +7,9 @@
 import numpy as np
 import torch
 
-<<<<<<< HEAD
 from maro.communication import SessionMessage
-from maro.rl.types import DiscretePolicyNet, Trajectory
-from maro.rl.utils import MsgKey, MsgTag, discount_cumsum
-=======
 from maro.rl.modeling import DiscretePolicyNet
-from maro.rl.utils import average_grads, discount_cumsum
->>>>>>> f136e3cc
+from maro.rl.utils import MsgKey, MsgTag, average_grads, discount_cumsum
 
 from .policy import RLPolicy
 
@@ -161,14 +156,14 @@
     def improve(self):
         self.learn(self._get_batch())
 
-    def distributed_learn(self, rollout_info, worker_id_list):
+    def distributed_learn(self, batch: dict, worker_id_list: list):
         assert self.remote, "distributed_learn is invalid when self.remote is False!"
 
-        batches = [self._preprocess(traj) for traj in rollout_info]
         for _ in range(self.grad_iters):
             msg_dict = defaultdict(lambda: defaultdict(dict))
             for i, worker_id in enumerate(worker_id_list):
-                msg_dict[worker_id][MsgKey.GRAD_TASK][self._name] = batches[i::len(worker_id)]
+                sub_batch = {key: batch[key][i::len(worker_id_list)] for key in batch}
+                msg_dict[worker_id][MsgKey.GRAD_TASK][self._name] = sub_batch
                 msg_dict[worker_id][MsgKey.POLICY_STATE][self._name] = self.get_state()
                 # data-parallel
                 self._proxy.isend(SessionMessage(
@@ -180,16 +175,16 @@
                     for policy_name, loss_info in msg.body[MsgKey.LOSS_INFO].items():
                         if isinstance(loss_info, list):
                             loss_infos[policy_name] += loss_info
-                        elif isinstance(loss_info, PGLossInfo):
-                            loss_infos[policy_name].append(loss_info)
+                        elif isinstance(loss_info, dict):
+                            loss_infos[policy_name].append(loss_info["grad"])
                         else:
                             raise TypeError(f"Wrong type of loss_info: {type(loss_info)}")
                     dones += 1
                     if dones == len(msg_dict):
                         break
             # build dummy computation graph before apply gradients.
-            _ = self.get_batch_loss(batches[0], explicit_grad=True)
-            self.update_with_multi_loss_info(loss_infos[self._name])
+            _ = self.get_batch_loss(sub_batch, explicit_grad=True)
+            self.policy_net.step(loss_infos[self._name])
 
     def set_state(self, policy_state):
         self.policy_net.load_state_dict(policy_state)
