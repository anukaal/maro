# Copyright (c) Microsoft Corporation.
# Licensed under the MIT license.

from abc import ABC, abstractmethod
from typing import List

from maro.rl.types import Trajectory


class AbsPolicy(ABC):
    """Abstract policy class.

    Args:
        name (str): Unique identifier for the policy.

    """
    def __init__(self, name: str):
        super().__init__()
        self._name = name

    @property
    def name(self):
        return self._name

    @abstractmethod
    def choose_action(self, state):
        raise NotImplementedError


class NullPolicy(AbsPolicy):
    """Dummy policy that does nothing.

    Note that the meaning of a "None" action may depend on the scenario.
    """
    def choose_action(self, state):
        return None


class Batch:
    def __init__(self):
        pass


class LossInfo:

    __slots__ = ["loss", "grad"]

    def __init__(self, loss, grad):
        self.loss = loss
        self.grad = grad


class RLPolicy(AbsPolicy):
    """Policy that can update itself using simulation experiences.

    Reinforcement learning (RL) policies should inherit from this.

    Args:
        name (str): Name of the policy.
<<<<<<< HEAD
        data_parallel (bool): If true,
=======
>>>>>>> 026bcd3b
    """
    def __init__(self, name: str, remote: bool = False):
        super().__init__(name)
        self.remote = remote

    @abstractmethod
    def choose_action(self, state):
        raise NotImplementedError

    def get_rollout_info(self, trajectory: Trajectory):
        return trajectory

    @abstractmethod
    def get_batch_loss(self, batch: Batch, explicit_grad: bool = False):
        raise NotImplementedError

    @abstractmethod
    def update_with_multi_loss_info(self, loss_info_list: List[LossInfo]):
        pass

    @abstractmethod
    def learn_from_multi_trajectories(self, trajectories: List[Trajectory]):
        """Perform policy improvement based on a list of trajectories obtained from parallel rollouts."""
        raise NotImplementedError

    def exploit(self):
        pass

    def explore(self):
        pass

    def exploration_step(self):
        pass

    @property
    def exploration_params(self):
        return None

    @abstractmethod
    def get_state(self):
        """Return the current state of the policy.

        The implementation must be in correspondence with that of ``set_state``. For example, if a torch model
        is contained in the policy, ``get_state`` may include a call to ``state_dict()`` on the model, while
        ``set_state`` should accordingly include ``load_state_dict()``.
        """
        pass

    @abstractmethod
    def set_state(self, policy_state):
        """Set the policy state to ``policy_state``.

        The implementation must be in correspondence with that of ``get_state``. For example, if a torch model
        is contained in the policy, ``set_state`` may include a call to ``load_state_dict()`` on the model, while
        ``get_state`` should accordingly include ``state_dict()``.
        """
        pass

    def load(self, path: str):
        """Load the policy state from disk."""
        pass

    def save(self, path: str):
        """Save the policy state to disk."""
        pass<|MERGE_RESOLUTION|>--- conflicted
+++ resolved
@@ -57,10 +57,6 @@
 
     Args:
         name (str): Name of the policy.
-<<<<<<< HEAD
-        data_parallel (bool): If true,
-=======
->>>>>>> 026bcd3b
     """
     def __init__(self, name: str, remote: bool = False):
         super().__init__(name)
