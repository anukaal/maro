# Copyright (c) Microsoft Corporation.
# Licensed under the MIT license.

from collections import defaultdict
from typing import List, Union

import numpy as np
import torch

from maro.communication import SessionMessage
from maro.rl.exploration import DiscreteSpaceExploration, EpsilonGreedyExploration
from maro.rl.types import DiscreteQNet, Trajectory
from maro.rl.utils import MsgKey, MsgTag
from maro.utils.exception.rl_toolkit_exception import InvalidExperience

from .policy import Batch, LossInfo, RLPolicy
from .replay import ReplayMemory


class DQNBatch(Batch):
    """Wrapper for a set of experiences.

    An experience consists of state, action, reward, next state.
    """
    __slots__ = ["states", "actions", "rewards", "next_states"]

    def __init__(
        self,
        states: list,
        actions: list,
        rewards: list,
        next_states: list,
        indexes: list = None,
        is_weights: list = None
    ):
        if not len(states) == len(actions) == len(rewards) == len(next_states):
            raise InvalidExperience("values of contents should consist of lists of the same length")
        super().__init__()
        self.states = states
        self.actions = actions
        self.rewards = rewards
        self.next_states = next_states
        self.is_weights = is_weights
        self.indexes = indexes

    @property
    def size(self):
        return len(self.states)


class DQNLossInfo(LossInfo):

    __slots__ = ["td_errors", "indexes"]

    def __init__(self, loss, td_errors, indexes, grad=None):
        super().__init__(loss, grad)
        self.loss = loss
        self.td_errors = td_errors
        self.indexes = indexes
        self.grad = grad


class PrioritizedExperienceReplay:
    """Prioritized Experience Replay (PER).

    References:
        https://arxiv.org/pdf/1511.05952.pdf
        https://github.com/rlcode/per

    The implementation here is based on direct proportional prioritization (the first variant in the paper).
    The rank-based variant is not implemented here.

    Args:
        replay_memory (ReplayMemory): experience manager the sampler is associated with.
        batch_size (int): mini-batch size. Defaults to 32.
        alpha (float): Prioritization strength. Sampling probabilities are calculated according to
            P = p_i^alpha / sum(p_k^alpha). Defaults to 0.6.
        beta (float): Bias annealing strength using weighted importance sampling (IS) techniques.
            IS weights are calculated according to (N * P)^(-beta), where P is the sampling probability.
            This value of ``beta`` should not exceed 1.0, which corresponds to full annealing. Defaults to 0.4.
        beta_step (float): The amount ``beta`` is incremented by after each get() call until it reaches 1.0.
            Defaults to 0.001.
    """
    def __init__(
        self,
        replay_memory: ReplayMemory,
        *,
        batch_size: int = 32,
        alpha: float = 0.6,
        beta: float = 0.4,
        beta_step: float = 0.001,
        max_priority: float = 1e8
    ):
        if beta > 1.0:
            raise ValueError("beta should be between 0.0 and 1.0")
        self._replay_memory = replay_memory
        self._sum_tree = np.zeros(2 * self._replay_memory.capacity - 1)
        self.batch_size = batch_size
        self.alpha = alpha
        self.beta = beta
        self.beta_step = beta_step
        self.eps = 1e-7
        self._max_priority = max_priority

    def total(self):
        """Return the sum of priorities over all experiences."""
        return self._sum_tree[0]

    def set_max_priority(self, indexes):
        """Set the priorities of newly added experiences to the maximum value."""
        self.update(indexes, [self._max_priority] * len(indexes))

    def update(self, indexes, td_errors):
        """Update priority values at given indexes."""
        for idx, err in zip(indexes, td_errors):
            priority = self._get_priority(err)
            tree_idx = idx + self._replay_memory.capacity - 1
            delta = priority - self._sum_tree[tree_idx]
            self._sum_tree[tree_idx] = priority
            self._update(tree_idx, delta)

<<<<<<< HEAD
    def get(self, batch_size=None):
=======
    def sample(self):
>>>>>>> aefd3b51
        """Priority-based sampling."""
        if batch_size is None:
            batch_size = self.batch_size
        indexes, priorities = [], []
        segment_len = self.total() / batch_size
        for i in range(batch_size):
            low, high = segment_len * i, segment_len * (i + 1)
            sampled_val = np.random.uniform(low=low, high=high)
            idx = self._get(0, sampled_val)
            data_idx = idx - self._replay_memory.capacity + 1
            indexes.append(data_idx)
            priorities.append(self._sum_tree[idx])

        self.beta = min(1., self.beta + self.beta_step)
        sampling_probabilities = priorities / self.total()
        is_weights = np.power(self._replay_memory.size * sampling_probabilities, -self.beta)
        is_weights /= is_weights.max()

        return indexes, is_weights

    def _get_priority(self, error):
        if isinstance(error, torch.Tensor):
            error = error.detach().numpy()
        return (np.abs(error) + self.eps) ** self.alpha

    def _update(self, idx, delta):
        """Propagate priority change all the way to the root node."""
        parent = (idx - 1) // 2
        self._sum_tree[parent] += delta
        if parent != 0:
            self._update(parent, delta)

    def _get(self, idx, sampled_val):
        """Get a leaf node according to a randomly sampled value."""
        left = 2 * idx + 1
        right = left + 1

        if left >= len(self._sum_tree):
            return idx

        if sampled_val <= self._sum_tree[left]:
            return self._get(left, sampled_val)
        else:
            return self._get(right, sampled_val - self._sum_tree[left])


class DQN(RLPolicy):
    """The Deep-Q-Networks algorithm.

    See https://web.stanford.edu/class/psych209/Readings/MnihEtAlHassibis15NatureControlDeepRL.pdf for details.

    Args:
        name (str): Unique identifier for the policy.
        q_net (DiscreteQNet): Q-value model.
        reward_discount (float): Reward decay as defined in standard RL terminology.
        train_epochs (int): Number of training epochs per call to ``update()``. Defaults to 1.
        update_target_every (int): Number of gradient steps between target model updates.
        soft_update_coeff (float): Soft update coefficient, e.g.,
            target_model = (soft_update_coeff) * eval_model + (1-soft_update_coeff) * target_model.
            Defaults to 1.0.
        double (bool): If True, the next Q values will be computed according to the double DQN algorithm,
            i.e., q_next = Q_target(s, argmax(Q_eval(s, a))). Otherwise, q_next = max(Q_target(s, a)).
            See https://arxiv.org/pdf/1509.06461.pdf for details. Defaults to False.
        exploration (DiscreteSpaceExploration): Exploration strategy for generating exploratory actions. Defaults to
            ``EpsilonGreedyExploration``.
        replay_memory_capacity (int): Capacity of the replay memory. Defaults to 10000.
        random_overwrite (bool): This specifies overwrite behavior when the replay memory capacity is reached. If True,
            overwrite positions will be selected randomly. Otherwise, overwrites will occur sequentially with
            wrap-around. Defaults to False.
    """
    def __init__(
        self,
        name: str,
        q_net: DiscreteQNet,
        reward_discount: float = 0.9,
        num_epochs: int = 1,
        update_target_every: int = 5,
        soft_update_coeff: float = 0.1,
        double: bool = False,
        exploration: DiscreteSpaceExploration = EpsilonGreedyExploration(),
        replay_memory_capacity: int = 10000,
        random_overwrite: bool = False,
        prioritized_replay_kwargs: dict = None,
        remote: bool = False
    ):
        if not isinstance(q_net, DiscreteQNet):
            raise TypeError("model must be an instance of 'DiscreteQNet'")

        super().__init__(name, remote=remote)
        self.q_net = q_net
        self.device = self.q_net.device
        if self.q_net.trainable:
            self.target_q_net = q_net.copy()
            self.target_q_net.eval()
        else:
            self.target_q_net = None
        self._q_net_version = 0
        self._target_q_net_version = 0

        self.reward_discount = reward_discount
        self.num_epochs = num_epochs
        self.update_target_every = update_target_every
        self.soft_update_coeff = soft_update_coeff
        self.double = double

        self._replay_memory = ReplayMemory(DQNBatch, replay_memory_capacity, random_overwrite=random_overwrite)
        self.prioritized_replay = prioritized_replay_kwargs is not None
        if self.prioritized_replay:
            self._per = PrioritizedExperienceReplay(self._replay_memory, **prioritized_replay_kwargs)
        else:
            self._loss_func = torch.nn.MSELoss()

        self.exploration = exploration
        self.exploring = True  # set initial exploration status to True

    def choose_action(self, states) -> Union[int, np.ndarray]:
        self.q_net.eval()
        with torch.no_grad():
            q_for_all_actions = self.q_net(states)  # (batch_size, num_actions)
            _, actions = q_for_all_actions.max(dim=1)

        actions = actions.cpu().numpy()
        if self.exploring:
            if self.exploration.action_space is None:
                self.exploration.set_action_space(np.arange(q_for_all_actions.shape[1]))
            actions = self.exploration(actions, state=states)
        return actions[0] if len(actions) == 1 else actions

    def store_trajectory(self, trajs: Union[Trajectory, List[Trajectory]]):
        if isinstance(trajs, Trajectory):
            self._put_in_replay_memory(trajs)
        elif isinstance(trajs, list):
            for traj in trajs:
                self._put_in_replay_memory(traj)
        else:
            raise TypeError

    def _put_in_replay_memory(self, traj: Trajectory):
        if traj.states[-1]:
            batch = DQNBatch(traj.states[:-1], traj.actions[:-1], traj.rewards, traj.states[1:])
        else:
            batch = DQNBatch(traj.states[:-2], traj.actions[:-2], traj.rewards[:-1], traj.states[1:-1])
        indexes = self._replay_memory.put(batch)
        if self.prioritized_replay:
            self._per.set_max_priority(indexes)

    def _sample(self, batch_size=None) -> DQNBatch:
        if self.prioritized_replay:
<<<<<<< HEAD
            indexes, is_weights = self._sampler.get(batch_size)
=======
            indexes, is_weights = self._per.sample()
>>>>>>> aefd3b51
        else:
            indexes = np.random.choice(
                batch_size if batch_size is not None else self._replay_memory.size)
            is_weights = None

        return DQNBatch(
            [self._replay_memory.data["states"][idx] for idx in indexes],
            [self._replay_memory.data["actions"][idx] for idx in indexes],
            [self._replay_memory.data["rewards"][idx] for idx in indexes],
            [self._replay_memory.data["next_states"][idx] for idx in indexes],
            indexes=indexes,
            is_weights=is_weights
        )

    def get_batch_loss(self, batch: DQNBatch, explicit_grad: bool = False):
        assert self.q_net.trainable, "q_net needs to have at least one optimizer registered."
        self.q_net.train()
        states, next_states = batch.states, batch.next_states
        actions = torch.from_numpy(np.asarray(batch.actions)).to(self.device)
        rewards = torch.from_numpy(np.asarray(batch.rewards)).to(self.device)

        # get target Q values
        with torch.no_grad():
            if self.double:
                actions_by_eval_q_net = self.q_net.get_action(next_states)[0]
                next_q_values = self.target_q_net.q_values(next_states, actions_by_eval_q_net)
            else:
                next_q_values = self.target_q_net.get_action(next_states)[1]  # (N,)

        target_q_values = (rewards + self.reward_discount * next_q_values).detach()  # (N,)

        # gradient step
        q_values = self.q_net.q_values(states, actions)
        td_errors = target_q_values - q_values
        if self.prioritized_replay:
            is_weights = torch.from_numpy(np.asarray(batch.is_weights)).to(self.device)
            loss = (td_errors * is_weights).mean()
        else:
            loss = self._loss_func(q_values, target_q_values)

        grad = self.q_net.get_gradients(loss) if explicit_grad else None
        return DQNLossInfo(loss, td_errors, batch.indexes, grad=grad)

    def update_with_multi_loss_info(self, loss_info_list: List[DQNLossInfo]):
        if self.prioritized_replay:
            for loss_info in loss_info_list:
                self._per.update(loss_info.indexes, loss_info.td_errors)

        self.q_net.apply_gradients([loss_info.grad for loss_info in loss_info_list])
        self._q_net_version += 1
        if self._q_net_version - self._target_q_net_version == self.update_target_every:
            self._update_target()

    def learn_from_multi_trajectories(self, trajectories: List[Trajectory]):
        self.store_trajectory(trajectories)

        if self.remote:
            # TODO: distributed grad computation
            pass
        else:
            for _ in range(self.num_epochs):
                loss_info = self.get_batch_loss(self._sample())
                self.q_net.step(loss_info.loss)
                self._q_net_version += 1
                if self._q_net_version - self._target_q_net_version == self.update_target_every:
                    self._update_target()

    def _update_target(self):
        # soft-update target network
        self.target_q_net.soft_update(self.q_net, self.soft_update_coeff)
        self._target_q_net_version = self._q_net_version

    def distributed_learn(self, rollout_info, host_id_list, name, proxy):
        self.store_trajectory(rollout_info)
        for _ in range(self.num_epochs):
            msg_dict = defaultdict(lambda: defaultdict(dict))
            for host_id_str in host_id_list:
                msg_dict[host_id_str][MsgKey.GRAD_TASK][name] = self._sample()
                msg_dict[host_id_str][MsgKey.POLICY_STATE][name] = self.get_state()
                # data-parallel by multiple hosts/workers
                proxy.isend(SessionMessage(
                    MsgTag.COMPUTE_GRAD, proxy.name, host_id_str, body=msg_dict[host_id_str]))
            dones = 0
            loss_infos = {name: []}
            for msg in proxy.receive():
                if msg.tag == MsgTag.COMPUTE_GRAD_DONE:
                    for policy_name, loss_info in msg.body[MsgKey.LOSS_INFO].items():
                        if isinstance(loss_info, list):
                            loss_infos[policy_name] += loss_info
                        elif isinstance(loss_info, DQNLossInfo):
                            loss_infos[policy_name].append(loss_info)
                        else:
                            raise TypeError(f"Wrong type of loss_info: {type(loss_info)}")
                    dones += 1
                    if dones == len(msg_dict):
                        break
            # build dummy computation graph before apply gradients.
            # batch_size=2 because nn.functional.batch_norm doesn't support batch_size=1.
            _ = self.get_batch_loss(self._sample(batch_size=2), explicit_grad=True)
            self.update_with_multi_loss_info(loss_infos[name])

    @property
    def exploration_params(self):
        return self.exploration.parameters

    def exploit(self):
        self.exploring = False

    def explore(self):
        self.exploring = True

    def exploration_step(self):
        self.exploration.step()

    def set_state(self, policy_state):
        self.q_net.load_state_dict(policy_state["eval"])
        if "target" in policy_state:
            self.target_q_net.load_state_dict(policy_state["target"])

    def get_state(self, inference: bool = True):
        policy_state = {"eval": self.q_net.state_dict()}
        if not inference and self.target_q_net:
            policy_state["target"] = self.target_q_net.state_dict()
        return policy_state<|MERGE_RESOLUTION|>--- conflicted
+++ resolved
@@ -119,11 +119,7 @@
             self._sum_tree[tree_idx] = priority
             self._update(tree_idx, delta)
 
-<<<<<<< HEAD
-    def get(self, batch_size=None):
-=======
-    def sample(self):
->>>>>>> aefd3b51
+    def sample(self, batch_size=None):
         """Priority-based sampling."""
         if batch_size is None:
             batch_size = self.batch_size
@@ -272,11 +268,7 @@
 
     def _sample(self, batch_size=None) -> DQNBatch:
         if self.prioritized_replay:
-<<<<<<< HEAD
-            indexes, is_weights = self._sampler.get(batch_size)
-=======
-            indexes, is_weights = self._per.sample()
->>>>>>> aefd3b51
+            indexes, is_weights = self._per.sample(batch_size)
         else:
             indexes = np.random.choice(
                 batch_size if batch_size is not None else self._replay_memory.size)
