# Copyright (c) Microsoft Corporation.
# Licensed under the MIT license.

from typing import Callable

import numpy as np
import torch
import torch.nn as nn

from maro.rl.algorithms.abs_algorithm import AbsAlgorithm
from maro.utils import clone


class DQNHyperParams:
    """Hyper-parameter set for the DQN algorithm.

    Args:
        num_actions (int): Number of possible actions.
        reward_decay (float): Reward decay as defined in standard RL terminology.
        target_update_frequency (int): Number of training rounds between target model updates.
<<<<<<< HEAD
        tau (float): Soft update coefficient, i.e., target_model = tau * q_model + (1-tau) * target_model.
=======
        tau (float): Soft update coefficient, i.e., target_model = tau * eval_model + (1 - tau) * target_model.
        is_double (bool): If True, the next Q values will be computed according to the double DQN algorithm,
            i.e., q_next = Q_target(s, argmax(Q_eval(s, a))). Otherwise, q_next = max(Q_target(s, a)).
            See https://arxiv.org/pdf/1509.06461.pdf for details. Defaults to False.
>>>>>>> b8bab19c
    """
    __slots__ = ["num_actions", "reward_decay", "target_update_frequency", "tau", "is_double"]

    def __init__(
        self,
        num_actions: int,
        reward_decay: float,
        target_update_frequency: int,
        tau: float = 0.1,
        is_double: bool = True
    ):
        self.num_actions = num_actions
        self.reward_decay = reward_decay
        self.target_update_frequency = target_update_frequency
        self.tau = tau
        self.is_double = is_double


class DQN(AbsAlgorithm):
    """The Deep-Q-Networks algorithm.

    See https://web.stanford.edu/class/psych209/Readings/MnihEtAlHassibis15NatureControlDeepRL.pdf for details.

    Args:
<<<<<<< HEAD
        q_model (nn.Module): Q-value model for given states and actions.
        optimizer_cls: Torch optimizer class for the eval model. If this is None, the eval model is not trainable.
        optimizer_params: Parameters required for the eval optimizer class.
        loss_func (Callable): Loss function for the value model.
        hyper_params: Hyper-parameter set for the DQN algorithm.
        target_model (nn.Module): Q-value model to train the ``q_model`` against and to be updated periodically. If
            it is None, the target model will be initialized as a deep copy of the eval model.
=======
        q_model (nn.Module): Q-value model.
        optimizer_cls (torch.optim.Optimizer): Torch optimizer class for the value model. If this is None, the eval
            model is not trainable.
        optimizer_params (dict): Parameters required for the optimizer class for the value model.
        loss_func (Callable): Loss function for the value model.
        hyper_params: Hyper-parameter set for the DQN algorithm.
>>>>>>> b8bab19c
    """
    def __init__(
        self,
        q_model: nn.Module,
<<<<<<< HEAD
        loss_func,
=======
        optimizer_cls: torch.optim.Optimizer,
        optimizer_params: dict,
        loss_func: Callable,
>>>>>>> b8bab19c
        hyper_params: DQNHyperParams,
    ):
        super().__init__()
        self._device = torch.device("cuda" if torch.cuda.is_available() else "cpu")
<<<<<<< HEAD
        self._model_dict = {"eval": q_model.to(self._device)}
        if optimizer_cls is not None:
            self._optimizer = optimizer_cls(self._model_dict["eval"].parameters(), **optimizer_params)
            if target_model is None:
                self._model_dict["target"] = clone(q_model).to(self._device)
            else:
                self._model_dict["target"] = target_model.to(self._device)
        # No gradient computation required for the target model
        for param in self._model_dict["target"].parameters():
            param.requires_grad = False

        self._loss_func = loss_func
=======
>>>>>>> b8bab19c
        self._hyper_params = hyper_params
        self._is_trainable = optimizer_cls is not None
        self._loss_func = loss_func
        self._training_counter = 0

        self._eval_model = q_model.to(self._device)
        self._target_model = clone(q_model).to(self._device) if self._is_trainable else None

        if self._target_model is not None:
            # No gradient computation required for the target model
            for param in self._target_model.parameters():
                param.requires_grad = False

        self._optimizer = optimizer_cls(self._eval_model.parameters(), **optimizer_params)

    @property
<<<<<<< HEAD
    def q_model(self):
        return self._model_dict["eval"]
=======
    def is_trainable(self):
        return self._is_trainable
>>>>>>> b8bab19c

    def choose_action(self, state: np.ndarray, epsilon: float = None):
        if epsilon is None or np.random.rand() > epsilon:
            state = torch.from_numpy(state).unsqueeze(0)
            self._eval_model.eval()
            with torch.no_grad():
                q_values = self._get_q_values(state)
            return q_values.argmax(dim=1).item()

        return np.random.choice(self._hyper_params.num_actions)

    def train(self, states: np.ndarray, actions: np.ndarray, rewards: np.ndarray, next_states: np.ndarray):
        if not self._is_trainable:
            return

        states = torch.from_numpy(states).to(self._device)  # (N, state_dim)
        actions = torch.from_numpy(actions).to(self._device)  # (N,)
        rewards = torch.from_numpy(rewards).to(self._device)   # (N,)
        next_states = torch.from_numpy(next_states).to(self._device)  # (N, state_dim)
        if len(actions.shape) == 1:
            actions = actions.unsqueeze(1)   # (N, 1)
        current_q_values_for_all_actions = self._get_q_values(states)
        current_q_values = current_q_values_for_all_actions.gather(1, actions).squeeze(1)   # (N,)
        next_q_values = self._get_next_q_values(current_q_values_for_all_actions, next_states)   # (N,)
        target_q_values = (rewards + self._hyper_params.reward_decay * next_q_values).detach()   # (N,)
        loss = self._loss_func(current_q_values, target_q_values)
        self._eval_model.train()
        self._optimizer.zero_grad()
        loss.backward()
        self._optimizer.step()

        self._training_counter += 1
        if self._training_counter % self._hyper_params.target_update_frequency == 0:
            self._update_targets()

        return np.abs((current_q_values - target_q_values).detach().numpy())

    def _update_targets(self):
        for eval_params, target_params in zip(
            self._eval_model.parameters(), self._target_model.parameters()
        ):
            target_params.data = (
                self._hyper_params.tau * eval_params.data + (1 - self._hyper_params.tau) * target_params.data
            )

    def _get_q_values(self, states, is_target: bool = False):
        model = self._target_model if is_target else self._eval_model
        return model(states)

    def _get_next_q_values(self, current_q_values_all, next_states):
        if self._hyper_params.is_double:
            actions = current_q_values_all.max(dim=1)[1].unsqueeze(1)
            return self._get_q_values(next_states, is_target=True).gather(1, actions).squeeze(1)  # (N,)
        else:
            return self._get_q_values(next_states, is_target=True).max(dim=1)[0]   # (N,)

<<<<<<< HEAD
    def load_models(self, q_model):
        """Load the eval model from memory."""
        self._model_dict["eval"].load_state_dict(q_model)
=======
    def load_models(self, eval_model):
        """Load the evaluation model from memory."""
        self._eval_model.load_state_dict(eval_model)
>>>>>>> b8bab19c

    def dump_models(self):
        """Return the evaluation model."""
        return self._eval_model.state_dict()

    def load_models_from_file(self, path):
        """Load the evaluation model from disk."""
        self._eval_model.load_state_dict(torch.load(path))

    def dump_models_to_file(self, path: str):
        """Dump the evaluation model to disk."""
        torch.save(self._eval_model.state_dict(), path)<|MERGE_RESOLUTION|>--- conflicted
+++ resolved
@@ -8,7 +8,8 @@
 import torch.nn as nn
 
 from maro.rl.algorithms.abs_algorithm import AbsAlgorithm
-from maro.utils import clone
+from maro.rl.models.abs_learning_model import AbsLearningModel
+from maro.rl.models.learning_model import MultiHeadLearningModel
 
 
 class DQNHyperParams:
@@ -18,14 +19,10 @@
         num_actions (int): Number of possible actions.
         reward_decay (float): Reward decay as defined in standard RL terminology.
         target_update_frequency (int): Number of training rounds between target model updates.
-<<<<<<< HEAD
-        tau (float): Soft update coefficient, i.e., target_model = tau * q_model + (1-tau) * target_model.
-=======
         tau (float): Soft update coefficient, i.e., target_model = tau * eval_model + (1 - tau) * target_model.
         is_double (bool): If True, the next Q values will be computed according to the double DQN algorithm,
             i.e., q_next = Q_target(s, argmax(Q_eval(s, a))). Otherwise, q_next = max(Q_target(s, a)).
             See https://arxiv.org/pdf/1509.06461.pdf for details. Defaults to False.
->>>>>>> b8bab19c
     """
     __slots__ = ["num_actions", "reward_decay", "target_update_frequency", "tau", "is_double"]
 
@@ -50,75 +47,19 @@
     See https://web.stanford.edu/class/psych209/Readings/MnihEtAlHassibis15NatureControlDeepRL.pdf for details.
 
     Args:
-<<<<<<< HEAD
-        q_model (nn.Module): Q-value model for given states and actions.
-        optimizer_cls: Torch optimizer class for the eval model. If this is None, the eval model is not trainable.
-        optimizer_params: Parameters required for the eval optimizer class.
+        q_model (nn.Module): Q-value model.
         loss_func (Callable): Loss function for the value model.
         hyper_params: Hyper-parameter set for the DQN algorithm.
-        target_model (nn.Module): Q-value model to train the ``q_model`` against and to be updated periodically. If
-            it is None, the target model will be initialized as a deep copy of the eval model.
-=======
-        q_model (nn.Module): Q-value model.
-        optimizer_cls (torch.optim.Optimizer): Torch optimizer class for the value model. If this is None, the eval
-            model is not trainable.
-        optimizer_params (dict): Parameters required for the optimizer class for the value model.
-        loss_func (Callable): Loss function for the value model.
-        hyper_params: Hyper-parameter set for the DQN algorithm.
->>>>>>> b8bab19c
     """
-    def __init__(
-        self,
-        q_model: nn.Module,
-<<<<<<< HEAD
-        loss_func,
-=======
-        optimizer_cls: torch.optim.Optimizer,
-        optimizer_params: dict,
-        loss_func: Callable,
->>>>>>> b8bab19c
-        hyper_params: DQNHyperParams,
-    ):
+    def __init__(self, q_model: AbsLearningModel, loss_func: Callable, hyper_params: DQNHyperParams):
         super().__init__()
         self._device = torch.device("cuda" if torch.cuda.is_available() else "cpu")
-<<<<<<< HEAD
-        self._model_dict = {"eval": q_model.to(self._device)}
-        if optimizer_cls is not None:
-            self._optimizer = optimizer_cls(self._model_dict["eval"].parameters(), **optimizer_params)
-            if target_model is None:
-                self._model_dict["target"] = clone(q_model).to(self._device)
-            else:
-                self._model_dict["target"] = target_model.to(self._device)
-        # No gradient computation required for the target model
-        for param in self._model_dict["target"].parameters():
-            param.requires_grad = False
-
-        self._loss_func = loss_func
-=======
->>>>>>> b8bab19c
         self._hyper_params = hyper_params
-        self._is_trainable = optimizer_cls is not None
         self._loss_func = loss_func
         self._training_counter = 0
 
         self._eval_model = q_model.to(self._device)
-        self._target_model = clone(q_model).to(self._device) if self._is_trainable else None
-
-        if self._target_model is not None:
-            # No gradient computation required for the target model
-            for param in self._target_model.parameters():
-                param.requires_grad = False
-
-        self._optimizer = optimizer_cls(self._eval_model.parameters(), **optimizer_params)
-
-    @property
-<<<<<<< HEAD
-    def q_model(self):
-        return self._model_dict["eval"]
-=======
-    def is_trainable(self):
-        return self._is_trainable
->>>>>>> b8bab19c
+        self._target_model = q_model.copy().to(self._device) if self._eval_model.is_trainable else None
 
     def choose_action(self, state: np.ndarray, epsilon: float = None):
         if epsilon is None or np.random.rand() > epsilon:
@@ -130,31 +71,28 @@
 
         return np.random.choice(self._hyper_params.num_actions)
 
-    def train(self, states: np.ndarray, actions: np.ndarray, rewards: np.ndarray, next_states: np.ndarray):
-        if not self._is_trainable:
-            return
-
+    def _compute_loss(self, states: np.ndarray, actions: np.ndarray, rewards: np.ndarray, next_states: np.ndarray):
         states = torch.from_numpy(states).to(self._device)  # (N, state_dim)
         actions = torch.from_numpy(actions).to(self._device)  # (N,)
-        rewards = torch.from_numpy(rewards).to(self._device)   # (N,)
+        rewards = torch.from_numpy(rewards).to(self._device)  # (N,)
         next_states = torch.from_numpy(next_states).to(self._device)  # (N, state_dim)
         if len(actions.shape) == 1:
-            actions = actions.unsqueeze(1)   # (N, 1)
+            actions = actions.unsqueeze(1)  # (N, 1)
         current_q_values_for_all_actions = self._get_q_values(states)
-        current_q_values = current_q_values_for_all_actions.gather(1, actions).squeeze(1)   # (N,)
-        next_q_values = self._get_next_q_values(current_q_values_for_all_actions, next_states)   # (N,)
-        target_q_values = (rewards + self._hyper_params.reward_decay * next_q_values).detach()   # (N,)
-        loss = self._loss_func(current_q_values, target_q_values)
-        self._eval_model.train()
-        self._optimizer.zero_grad()
-        loss.backward()
-        self._optimizer.step()
+        current_q_values = current_q_values_for_all_actions.gather(1, actions).squeeze(1)  # (N,)
+        next_q_values = self._get_next_q_values(current_q_values_for_all_actions, next_states)  # (N,)
+        target_q_values = (rewards + self._hyper_params.reward_decay * next_q_values).detach()  # (N,)
+        return self._loss_func(current_q_values, target_q_values)
+
+    def train(self, states: np.ndarray, actions: np.ndarray, rewards: np.ndarray, next_states: np.ndarray):
+        loss = self._compute_loss(states, actions, rewards, next_states)
+        self._eval_model.step(loss)
 
         self._training_counter += 1
         if self._training_counter % self._hyper_params.target_update_frequency == 0:
             self._update_targets()
 
-        return np.abs((current_q_values - target_q_values).detach().numpy())
+        return loss.detach().numpy()
 
     def _update_targets(self):
         for eval_params, target_params in zip(
@@ -175,15 +113,9 @@
         else:
             return self._get_q_values(next_states, is_target=True).max(dim=1)[0]   # (N,)
 
-<<<<<<< HEAD
-    def load_models(self, q_model):
-        """Load the eval model from memory."""
-        self._model_dict["eval"].load_state_dict(q_model)
-=======
     def load_models(self, eval_model):
         """Load the evaluation model from memory."""
         self._eval_model.load_state_dict(eval_model)
->>>>>>> b8bab19c
 
     def dump_models(self):
         """Return the evaluation model."""
