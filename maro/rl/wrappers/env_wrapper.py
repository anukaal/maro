--- conflicted
+++ resolved
@@ -5,11 +5,7 @@
 from collections import defaultdict, deque
 from typing import Callable
 
-<<<<<<< HEAD
-from maro.rl.typing import Trajectory, Transition
-=======
 from maro.rl.types import Trajectory, Transition
->>>>>>> 026bcd3b
 from maro.simulator import Env
 
 
