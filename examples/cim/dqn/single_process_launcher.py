# Copyright (c) Microsoft Corporation.
# Licensed under the MIT license.

import os

import numpy as np

<<<<<<< HEAD
from maro.rl import SimpleLearner, TwoPhaseLinearParameterScheduler
=======
from maro.rl import SimpleActor, SimpleLearner, TwoPhaseLinearParameterScheduler
>>>>>>> a46f1f9b
from maro.simulator import Env
from maro.utils import LogFormat, Logger, convert_dottable

from components import CIMActionShaper, CIMStateShaper, DQNAgentManager, TruncatedExperienceShaper, create_dqn_agents


def launch(config):
    config = convert_dottable(config)
    # Step 1: Initialize a CIM environment for using a toy dataset.
    env = Env(config.env.scenario, config.env.topology, durations=config.env.durations)
    agent_id_list = [str(agent_id) for agent_id in env.agent_idx_list]
    action_space = list(np.linspace(-1.0, 1.0, config.agents.model.output_dim))

    # Step 2: Create state, action and experience shapers. We also need to create an explorer here due to the
    # greedy nature of the DQN algorithm.
    state_shaper = CIMStateShaper(**config.env.state_shaping)
    action_shaper = CIMActionShaper(action_space=action_space)
    experience_shaper = TruncatedExperienceShaper(**config.env.experience_shaping)

    # Step 3: Create agents and an agent manager.
    config.agents.model.input_dim = state_shaper.dim
    agent_manager = DQNAgentManager(
        create_dqn_agents(agent_id_list, config.agents),
        state_shaper=state_shaper,
        action_shaper=action_shaper,
        experience_shaper=experience_shaper
    )

    # Step 4: Create an actor and a learner to start the training process.
    scheduler = TwoPhaseLinearParameterScheduler(config.main_loop.max_episode, **config.main_loop.exploration)
    learner = SimpleLearner(env, agent_manager, scheduler)
    learner.learn()
    learner.test()
    learner.dump_models(os.path.join(os.getcwd(), "models"))


if __name__ == "__main__":
    from examples.cim.dqn.components.config import config
    launch(config)<|MERGE_RESOLUTION|>--- conflicted
+++ resolved
@@ -5,11 +5,7 @@
 
 import numpy as np
 
-<<<<<<< HEAD
 from maro.rl import SimpleLearner, TwoPhaseLinearParameterScheduler
-=======
-from maro.rl import SimpleActor, SimpleLearner, TwoPhaseLinearParameterScheduler
->>>>>>> a46f1f9b
 from maro.simulator import Env
 from maro.utils import LogFormat, Logger, convert_dottable
 
