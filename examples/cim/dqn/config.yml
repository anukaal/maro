--- conflicted
+++ resolved
@@ -1,8 +1,8 @@
 # Copyright (c) Microsoft Corporation.
 # Licensed under the MIT license.
 
-<<<<<<< HEAD
-mode: local # local, distributed
+experiment_name: cim_dqn
+mode: multi-process # local, multi-process
 num_episodes: 100
 num_steps: -1
 eval_schedule: 50
@@ -42,60 +42,6 @@
   final_value: 0.0
   splits:
     - [50, 0.32]
-=======
-experiment_name: test
-
-training:
-  mode: multi-process # local, multi-process
-  multi-process:
-    group: cim-dqn
-    num_actors: 3
-    num_eval_actors: 3
-    redis_host: localhost
-    redis_port: 6379
-  env:
-    scenario: cim
-    topology: toy.4p_ssdd_l0.0
-    durations: 1120
-  num_episodes: 100
-  agent_update_interval: 200
-  eval_schedule: 1
-  exploration:
-    last_ep: 4
-    initial_value: 0.8
-    splits:
-      -
-        - 2
-        - 0.3
-    final_value: 0.0
-
-shaping:
-  port_attributes:
-    - empty
-    - full
-    - on_shipper
-    - on_consignee
-    - booking
-    - shortage
-    - fulfillment
-  vessel_attributes:
-    - empty
-    - full
-    - remaining_space
-  num_actions: 21
-  # Parameters for computing states
-  look_back: 7
-  max_ports_downstream: 2
-  # Parameters for computing actions
-  finite_vessel_space: true
-  has_early_discharge: true
-  # Parameters for computing rewards
-  reward_eval_delay: 99
-  fulfillment_factor: 1.0
-  shortage_factor: 1.0
-  time_decay: 0.97
-
->>>>>>> 95d8450b
 policy:
   model:
     network:
@@ -122,19 +68,13 @@
     double: false
     loss_cls: smooth_l1
   experience_memory:
-<<<<<<< HEAD
     capacity: 1000000
     overwrite_type: "rolling"
   sampling:
     batch_size: 128
-distributed:
+multi-process:
   group: cim-dqn
   num_actors: 3
   redis_host: localhost
   redis_port: 6379
-  required_actor_finishes: 2
-=======
-    capacity: 10000
-    # batch_size: 128
-    overwrite_type: "rolling"
->>>>>>> 95d8450b
+  max_receive_attempts: 3