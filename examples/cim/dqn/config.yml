--- conflicted
+++ resolved
@@ -11,48 +11,15 @@
     shortage_factor: 1.0
     time_decay_factor: 0.97
 main_loop:
-<<<<<<< HEAD
-  max_episode: 100
-  exploration:
-    parameter_names:
-      - "epsilon"
-    split_ep: 50
-=======
   max_episode: 200
   exploration:
     parameter_names:
       - "epsilon"
     split_ep: 100
->>>>>>> a46f1f9b
     start_values: 0.4
     mid_values: 0.32
     end_values: 0.0
 agents:
-<<<<<<< HEAD
-  algorithm:
-    num_actions: 21
-    model:
-      hidden_dims:
-        - 256
-        - 128
-        - 64
-      softmax_enabled: false
-      batch_norm_enabled: true
-      skip_connection_enabled: false
-      dropout_p: 0.0
-    optimizer:
-      lr: 0.05
-    hyper_params:
-      reward_discount: .0
-      min_experiences_to_train: 1024
-      num_batches: 10
-      batch_size: 128
-      target_update_frequency: 5
-      tau: 0.1
-      is_double: true
-      per_sample_td_error_enabled: true
-  seed: 8  # for reproducibility
-=======
   model:
     hidden_dims:
       - 256
@@ -77,5 +44,4 @@
     tau: 0.1
     is_double: true
     per_sample_td_error: true
-  seed: 16  # for reproducibility
->>>>>>> a46f1f9b
+  seed: 16  # for reproducibility