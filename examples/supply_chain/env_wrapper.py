--- conflicted
+++ resolved
@@ -37,10 +37,9 @@
 }
 
 # State extracted.
-keys_in_state = [(None, ['is_over_stock', 'is_out_of_stock', 'is_below_rop',
-                         'constraint_idx', 'is_accepted', 'consumption_hist']),
+keys_in_state = [(None, ['is_over_stock', 'is_out_of_stock', 'is_below_rop', 'consumption_hist']),
                  ('storage_capacity', ['storage_utilization']),
-                 ('sale_gamma', ['sale_std',
+                 ('sale_mean', ['sale_std',
                                  'sale_hist',
                                  'pending_order',
                                  'inventory_in_stock',
@@ -191,8 +190,7 @@
             return state
 
         product_unit_id = agent_info.id if agent_info.agent_type in ["product", "productstore"] else agent_info.parent_id
-
-        id, product_id, storage_index, unit_storage_cost, distribution_index, downstreams, consumer, seller, manufacture = \
+        id, product_id, _, storage_index, unit_storage_cost, distribution_index, downstreams, consumer, seller, manufacture = \
                         self.balance_cal.products[self.balance_cal.product_id2index_dict[product_unit_id]]
 
         product_metrics = self._cur_metrics["products"][product_unit_id]
@@ -310,10 +308,20 @@
         # get related product, seller, consumer, manufacture unit id
         # NOTE: this mapping does not contain facility id, so if id is not exist, then means it is a facility
         # product_unit_id, facility_id, seller_id, consumer_id, producer_id = self._unit2product_mapping[id]
-        return {
-            f"{self._agent_id2info_mapping[f_id].agent_type}.{f_id}": np.float32(bwt[1])
-            for f_id, bwt in self.cur_balance_sheet_reward.items()
-        }
+        # return {
+        #     f"{self._agent_id2info_mapping[f_id].agent_type}.{f_id}": np.float32(bwt[1]) / np.float32(self._configs.settings["reward_normalization"])
+        #     for f_id, bwt in self.cur_balance_sheet_reward.items()
+        # }
+        self.cur_balance_sheet_reward = self.balance_cal.calc()
+        rewards = defaultdict(float)
+        for f_id, bwt in self.cur_balance_sheet_reward.items():
+            agent = self._agent_id2info_mapping[f_id]
+            if agent.agent_type == 'consumerstore':
+                rewards[f"{self._agent_id2info_mapping[f_id].agent_type}.{f_id}"] = np.float32(bwt[1]) / np.float32(self._configs.settings["reward_normalization"])
+            else:
+                rewards[f"{self._agent_id2info_mapping[f_id].agent_type}.{f_id}"] = 0
+
+        return rewards
 
     def get_action(self, action_by_agent):
         # cache the sources for each consumer if not yet cached
@@ -494,7 +502,7 @@
                 if not isinstance(vals, list):
                     vals = [vals]
                 if norm is not None:
-                    vals = [max(0.0, min(100.0, x / (state[norm] + 0.01)))
+                    vals = [max(0.0, min(20.0, x / (state[norm] + 0.01)))
                             for x in vals]
                 result.extend(vals)
 
@@ -856,14 +864,9 @@
         consumer_step_balance_sheet_loss = -1 * (consumer_bs_states[:, 3] + consumer_bs_states[:, 4])
 
         # consumer step reward: balance sheet los + profile * discount
-<<<<<<< HEAD
         # consumer_step_reward = consumer_step_balance_sheet_loss + \
-        #     consumer_profit * consumer_bs_states[:, 5]
+        #     order_profit * consumer_bs_states[:, 5]
         consumer_step_reward = consumer_step_balance_sheet_loss
-=======
-        consumer_step_reward = consumer_step_balance_sheet_loss + \
-            order_profit * consumer_bs_states[:, 5]
->>>>>>> 1c810ab8
 
         # seller
         seller_bs_states = self.seller_ss[tick::self.seller_features]\
@@ -954,24 +957,6 @@
             product_balance_sheet_loss[i] += storage_reward
 
             if distribution_index is not None:
-<<<<<<< HEAD
-                product_balance_sheet_loss[i] += product_distribution_balance_sheet_loss[distribution_index]
-                product_balance_sheet_profit[i] += product_distribution_balance_sheet_profit[distribution_index]
-
-                product_step_reward[i] += product_distribution_balance_sheet_loss[distribution_index] + \
-                    product_distribution_balance_sheet_profit[distribution_index]
-
-            # if downstreams and len(downstreams) > 0:
-            #     if product_id in downstreams:
-            #         for dfacility in downstreams[product_id]:
-            #             dproducts = self.facilities[dfacility]["units"]["products"]
-
-            #             did = dproducts[product_id]["id"]
-
-            #             product_balance_sheet_loss[i] += product_balance_sheet_loss[self.product_id2index_dict[did]]
-            #             product_balance_sheet_profit[i] += product_balance_sheet_profit[self.product_id2index_dict[did]]
-            #             product_step_reward[i] += product_step_reward[self.product_id2index_dict[did]]
-=======
                 product_balance_sheet_loss[i] += product_distribution_balance_sheet_loss[i]
                 product_balance_sheet_profit[i] += product_distribution_balance_sheet_profit[i]
 
@@ -983,7 +968,6 @@
                     product_balance_sheet_loss[i] += product_balance_sheet_loss[self.product_id2index_dict[did]]
                     product_balance_sheet_profit[i] += product_balance_sheet_profit[self.product_id2index_dict[did]]
                     product_step_reward[i] += product_step_reward[self.product_id2index_dict[did]]
->>>>>>> 1c810ab8
 
         product_balance_sheet = product_balance_sheet_profit + product_balance_sheet_loss
 
