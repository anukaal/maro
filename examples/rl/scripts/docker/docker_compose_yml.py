# Copyright (c) Microsoft Corporation.
# Licensed under the MIT license.

import yaml
from copy import deepcopy
from os.path import dirname, join, realpath

path = realpath(__file__)
docker_script_dir = dirname(path)
rl_example_dir = dirname(dirname(docker_script_dir))
root_dir = dirname(dirname(rl_example_dir))
workflow_dir = join(rl_example_dir, "workflows")
maro_rl_dir = join(root_dir, "maro", "rl")
maro_sc_dir = join(root_dir, "maro", "simulator", "scenarios", "supply_chain")
config_path = join(workflow_dir, "config.yml")
dockerfile_path = join(root_dir, "docker_files", "dev.df")

with open(config_path, "r") as fp:
    config = yaml.safe_load(fp)
    redis_host = config["redis"]["host"]

docker_compose_manifest = {"version": "3.9", "services": {"redis": {"image": "redis:6", "container_name": redis_host}}}
common_spec = {
    "build": {"context": root_dir, "dockerfile": dockerfile_path},
    "image": "marorl",
    "volumes": [
        f"{rl_example_dir}:/maro/rl_examples",
        f"{maro_rl_dir}:/maro/maro/rl",
        f"{maro_sc_dir}:/maro/maro/simulator/scenarios/supply_chain"
    ]
}

common_env = [
    f"REDISHOST={config['redis']['host']}",
    f"REDISPORT={config['redis']['port']}",
    f"JOB={config['job']}",
    f"SCENARIO={config['scenario']}",
    f"MODE={config['mode']}",
    f"EXPDIST={'1' if config['rollout_experience_distribution'] else '0'}"
]

if config["mode"] == "sync":
    common_env.append(f"NUMWORKERS={config['sync']['num_rollout_workers']}")
else:
    common_env.append(f"NUMACTORS={config['async']['num_actors']}")

<<<<<<< HEAD
# trainer spec
if config["policy_manager"]["train_mode"] in ["multi-node", "multi-node-dist"]:
    for trainer_id in range(num_trainers):
        str_id = f"trainer.{trainer_id}"
        trainer_spec = deepcopy(common_spec)
        del trainer_spec["build"]
        trainer_spec["command"] = "python3 /maro/rl_examples/workflows/policy_manager/trainer.py"
        trainer_spec["container_name"] = str_id
        trainer_spec["environment"] = [
            f"TRAINERID={trainer_id}",
            f"TRAINGROUP={config['policy_manager']['train_group']}"
=======
# host spec
if config["policy_manager"]["type"] == "distributed":
    for host_id in range(config["policy_manager"]["distributed"]["num_hosts"]):
        str_id = f"host.{host_id}"
        host_spec = deepcopy(common_spec)
        del host_spec["build"]
        host_spec["command"] = "python3 /maro/rl_examples/workflows/policy_manager/host.py"
        host_spec["container_name"] = str_id
        host_spec["environment"] = [
            f"HOSTID={host_id}",
            f"LEARNGROUP={config['policy_manager']['distributed']['learn_group']}"
>>>>>>> 5f6c47c5
        ] + common_env
        docker_compose_manifest["services"][str_id] = host_spec

mode = config["mode"]
if mode == "sync":
    # learner_spec
    docker_compose_manifest["services"]["learner"] = {
        **common_spec,
        **{
            "container_name": "learner",
            "command": "python3 /maro/rl_examples/workflows/synchronous/learner.py",
            "environment": [
                f"ROLLOUTMODE={config['sync']['rollout_mode']}",
                f"NUMSTEPS={config['num_steps']}",
                f"MAXLAG={config['max_lag']}",
                f"MINFINISH={config['sync']['min_finished_workers']}",
                f"MAXEXRECV={config['sync']['max_extra_recv_tries']}",
                f"MAXRECVTIMEO={config['sync']['extra_recv_timeout']}",
                f"ROLLOUTGROUP={config['sync']['rollout_group']}",
                f"NUMEPISODES={config['num_episodes']}",
                f"EVALSCH={config['eval_schedule']}",
<<<<<<< HEAD
                f"TRAINMODE={config['policy_manager']['train_mode']}",
                f"TRAINGROUP={config['policy_manager']['train_group']}",
                f"ALLOCATIONMODE={config['policy_manager']['allocation_mode']}",
                f"NUMTRAINERS={config['policy_manager']['num_trainers']}"
=======
                f"POLICYMANAGERTYPE={config['policy_manager']['type']}",
                f"PARALLEL={config['policy_manager']['simple']['parallel']}",
                f"LEARNGROUP={config['policy_manager']['distributed']['learn_group']}",
                f"NUMHOSTS={config['policy_manager']['distributed']['num_hosts']}"
>>>>>>> 5f6c47c5
            ] + common_env
        }
    }
    # rollout worker spec
    if config["sync"]["rollout_mode"] in ["multi-node", "multi-node-dist"]:
        for worker_id in range(config["sync"]["num_rollout_workers"]):
            str_id = f"rollout_worker.{worker_id}"
            worker_spec = deepcopy(common_spec)
            del worker_spec["build"]
            worker_spec["command"] = "python3 /maro/rl_examples/workflows/synchronous/rollout_worker.py"
            worker_spec["container_name"] = str_id
            worker_spec["environment"] = [
                f"WORKERID={worker_id}",
                f"ROLLOUTGROUP={config['sync']['rollout_group']}",
                f"EVALSCH={config['eval_schedule']}"
            ] + common_env
            docker_compose_manifest["services"][str_id] = worker_spec
elif mode == "async":
    # policy server spec
    docker_compose_manifest["services"]["policy_server"] = {
        **common_spec,
        **{
            "container_name": "policy_server",
            "command": "python3 /maro/rl_examples/workflows/asynchronous/policy_server.py",
            "environment": [
                f"GROUP={config['async']['group']}",
                f"MAXLAG={config['max_lag']}"
            ] + common_env
        }
    }
    # actor spec
    for actor_id in range(config["async"]["num_actors"]):
        str_id = f"actor.{actor_id}"
        actor_spec = deepcopy(common_spec)
        del actor_spec["build"]
        actor_spec["command"] = "python3 /maro/rl_examples/workflows/asynchronous/actor.py"
        actor_spec["container_name"] = str_id
        actor_spec["environment"] = [
            f"ACTORID={actor_id}",
            f"GROUP={config['async']['group']}",
            f"NUMEPISODES={config['num_episodes']}",
            f"NUMSTEPS={config['num_steps']}",
            f"EVALSCH={config['eval_schedule']}"
        ] + common_env
        docker_compose_manifest["services"][str_id] = actor_spec
else:
    raise ValueError(f"mode must be 'sync' or 'async', got {mode}")

with open(join(docker_script_dir, "docker-compose.yml"), "w") as fp:
    yaml.safe_dump(docker_compose_manifest, fp)<|MERGE_RESOLUTION|>--- conflicted
+++ resolved
@@ -44,19 +44,6 @@
 else:
     common_env.append(f"NUMACTORS={config['async']['num_actors']}")
 
-<<<<<<< HEAD
-# trainer spec
-if config["policy_manager"]["train_mode"] in ["multi-node", "multi-node-dist"]:
-    for trainer_id in range(num_trainers):
-        str_id = f"trainer.{trainer_id}"
-        trainer_spec = deepcopy(common_spec)
-        del trainer_spec["build"]
-        trainer_spec["command"] = "python3 /maro/rl_examples/workflows/policy_manager/trainer.py"
-        trainer_spec["container_name"] = str_id
-        trainer_spec["environment"] = [
-            f"TRAINERID={trainer_id}",
-            f"TRAINGROUP={config['policy_manager']['train_group']}"
-=======
 # host spec
 if config["policy_manager"]["type"] == "distributed":
     for host_id in range(config["policy_manager"]["distributed"]["num_hosts"]):
@@ -68,7 +55,6 @@
         host_spec["environment"] = [
             f"HOSTID={host_id}",
             f"LEARNGROUP={config['policy_manager']['distributed']['learn_group']}"
->>>>>>> 5f6c47c5
         ] + common_env
         docker_compose_manifest["services"][str_id] = host_spec
 
@@ -90,17 +76,11 @@
                 f"ROLLOUTGROUP={config['sync']['rollout_group']}",
                 f"NUMEPISODES={config['num_episodes']}",
                 f"EVALSCH={config['eval_schedule']}",
-<<<<<<< HEAD
-                f"TRAINMODE={config['policy_manager']['train_mode']}",
-                f"TRAINGROUP={config['policy_manager']['train_group']}",
-                f"ALLOCATIONMODE={config['policy_manager']['allocation_mode']}",
-                f"NUMTRAINERS={config['policy_manager']['num_trainers']}"
-=======
                 f"POLICYMANAGERTYPE={config['policy_manager']['type']}",
                 f"PARALLEL={config['policy_manager']['simple']['parallel']}",
                 f"LEARNGROUP={config['policy_manager']['distributed']['learn_group']}",
+                f"ALLOCATIONMODE={config['policy_manager']['distributed']['allocation_mode']}",
                 f"NUMHOSTS={config['policy_manager']['distributed']['num_hosts']}"
->>>>>>> 5f6c47c5
             ] + common_env
         }
     }
