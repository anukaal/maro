# Copyright (c) Microsoft Corporation.
# Licensed under the MIT license.

import sys
from os import getenv
from os.path import dirname, realpath

<<<<<<< HEAD
from maro.rl.learning import DistributedPolicyManager, MultiProcessPolicyManager, SimplePolicyManager
from maro.rl.policy import TrainerAllocator
from maro.utils import Logger
=======
from maro.rl.learning import DistributedPolicyManager, SimplePolicyManager
>>>>>>> f136e3cc

workflow_dir = dirname(dirname(realpath(__file__)))  # template directory
if workflow_dir not in sys.path:
    sys.path.insert(0, workflow_dir)

<<<<<<< HEAD
from general import agent2policy, log_dir, rl_policy_func_index
=======
from general import log_dir, policy_func_dict
>>>>>>> f136e3cc

def get_policy_manager():
    manager_type = getenv("POLICYMANAGERTYPE", default="simple")
    parallel = int(getenv("PARALLEL", default=0))
<<<<<<< HEAD
    data_parallel = getenv("DATAPARALLEL") == "True"
    num_grad_workers = int(getenv("NUMGRADWORKERS", default=1))
=======
    if manager_type == "simple":
        return SimplePolicyManager(policy_func_dict, parallel=parallel, log_dir=log_dir)

>>>>>>> f136e3cc
    group = getenv("LEARNGROUP", default="learn")
    allocation_mode = getenv("ALLOCATIONMODE", default="by-policy")
    allocator = TrainerAllocator(allocation_mode, num_grad_workers, list(rl_policy_func_index.keys()), agent2policy)
    if manager_type == "simple":
        if parallel == 0:
            return SimplePolicyManager(
                rl_policy_func_index, group,
                data_parallel=data_parallel,
                num_grad_workers=num_grad_workers,
                trainer_allocator=allocator,
                proxy_kwargs={
                    "redis_address": (getenv("REDISHOST", default="maro-redis"), int(getenv("REDISPORT", default=6379))),
                    "max_peer_discovery_retries": 50
                },
                log_dir=log_dir)
        else:
            return MultiProcessPolicyManager(
                rl_policy_func_index, group,
                data_parallel=data_parallel,
                num_grad_workers=num_grad_workers,
                trainer_allocator=allocator,
                proxy_kwargs={
                    "redis_address": (getenv("REDISHOST", default="maro-redis"), int(getenv("REDISPORT", default=6379))),
                    "max_peer_discovery_retries": 50
                },
                log_dir=log_dir)
    num_hosts = int(getenv("NUMHOSTS", default=5))
    if manager_type == "distributed":
        policy_manager = DistributedPolicyManager(
<<<<<<< HEAD
            rl_policy_func_index, group, num_hosts,
            data_parallel=data_parallel,
            num_grad_workers=num_grad_workers,
            trainer_allocator=allocator,
=======
            list(policy_func_dict.keys()), group, num_hosts,
>>>>>>> f136e3cc
            proxy_kwargs={
                "redis_address": (getenv("REDISHOST", default="maro-redis"), int(getenv("REDISPORT", default=6379))),
                "max_peer_discovery_retries": 50
            },
            log_dir=log_dir
        )
        return policy_manager

    raise ValueError(f"Unsupported policy manager type: {manager_type}. Supported modes: simple, distributed")


if __name__ == "__main__":
    policy_manager = get_policy_manager()
    policy_manager.server(
        getenv("GROUP", default="ASYNC"),
        int(getenv("NUMROLLOUTS", default=5)),
        max_lag=int(getenv("MAXLAG", default=0)),
        proxy_kwargs={
            "redis_address": (getenv("REDISHOST", default="maro-redis"), int(getenv("REDISPORT", default=6379))),
            "max_peer_discovery_retries": 50    
        },
        log_dir=log_dir
    )<|MERGE_RESOLUTION|>--- conflicted
+++ resolved
@@ -5,42 +5,27 @@
 from os import getenv
 from os.path import dirname, realpath
 
-<<<<<<< HEAD
 from maro.rl.learning import DistributedPolicyManager, MultiProcessPolicyManager, SimplePolicyManager
 from maro.rl.policy import TrainerAllocator
-from maro.utils import Logger
-=======
-from maro.rl.learning import DistributedPolicyManager, SimplePolicyManager
->>>>>>> f136e3cc
 
 workflow_dir = dirname(dirname(realpath(__file__)))  # template directory
 if workflow_dir not in sys.path:
     sys.path.insert(0, workflow_dir)
 
-<<<<<<< HEAD
-from general import agent2policy, log_dir, rl_policy_func_index
-=======
-from general import log_dir, policy_func_dict
->>>>>>> f136e3cc
+from general import agent2policy, log_dir, policy_func_dict
 
 def get_policy_manager():
     manager_type = getenv("POLICYMANAGERTYPE", default="simple")
     parallel = int(getenv("PARALLEL", default=0))
-<<<<<<< HEAD
     data_parallel = getenv("DATAPARALLEL") == "True"
     num_grad_workers = int(getenv("NUMGRADWORKERS", default=1))
-=======
-    if manager_type == "simple":
-        return SimplePolicyManager(policy_func_dict, parallel=parallel, log_dir=log_dir)
-
->>>>>>> f136e3cc
     group = getenv("LEARNGROUP", default="learn")
     allocation_mode = getenv("ALLOCATIONMODE", default="by-policy")
-    allocator = TrainerAllocator(allocation_mode, num_grad_workers, list(rl_policy_func_index.keys()), agent2policy)
+    allocator = TrainerAllocator(allocation_mode, num_grad_workers, list(policy_func_dict.keys()), agent2policy)
     if manager_type == "simple":
         if parallel == 0:
             return SimplePolicyManager(
-                rl_policy_func_index, group,
+                policy_func_dict, group,
                 data_parallel=data_parallel,
                 num_grad_workers=num_grad_workers,
                 trainer_allocator=allocator,
@@ -51,7 +36,7 @@
                 log_dir=log_dir)
         else:
             return MultiProcessPolicyManager(
-                rl_policy_func_index, group,
+                policy_func_dict, group,
                 data_parallel=data_parallel,
                 num_grad_workers=num_grad_workers,
                 trainer_allocator=allocator,
@@ -63,14 +48,10 @@
     num_hosts = int(getenv("NUMHOSTS", default=5))
     if manager_type == "distributed":
         policy_manager = DistributedPolicyManager(
-<<<<<<< HEAD
-            rl_policy_func_index, group, num_hosts,
+            list(policy_func_dict.keys()), group, num_hosts,
             data_parallel=data_parallel,
             num_grad_workers=num_grad_workers,
             trainer_allocator=allocator,
-=======
-            list(policy_func_dict.keys()), group, num_hosts,
->>>>>>> f136e3cc
             proxy_kwargs={
                 "redis_address": (getenv("REDISHOST", default="maro-redis"), int(getenv("REDISPORT", default=6379))),
                 "max_peer_discovery_retries": 50
