--- conflicted
+++ resolved
@@ -15,13 +15,8 @@
 sync:
   rollout_group: rollout
   rollout_mode: multi-node # single-process, multi-process, multi-node
-<<<<<<< HEAD
-  num_rollout_workers: 3
-  min_finished_workers: 2
-=======
   num_rollout_workers: 6
   min_finished_workers: 4
->>>>>>> c2c1c625
   max_extra_recv_tries: 2
   extra_recv_timeout: 100
 async:
